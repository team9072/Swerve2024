// Copyright (c) FIRST and other WPILib contributors.
// Open Source Software; you can modify and/or share it under the terms of
// the WPILib BSD license file in the root directory of this project.

package frc.robot;

import org.photonvision.PhotonCamera;
import org.photonvision.PhotonPoseEstimator;
import org.photonvision.PhotonPoseEstimator.PoseStrategy;

import com.pathplanner.lib.util.HolonomicPathFollowerConfig;
import com.pathplanner.lib.util.PIDConstants;
import com.pathplanner.lib.util.ReplanningConfig;
import com.revrobotics.CANSparkBase.IdleMode;

import edu.wpi.first.apriltag.AprilTagFieldLayout;
import edu.wpi.first.apriltag.AprilTagFields;
import edu.wpi.first.math.geometry.Rotation3d;
import edu.wpi.first.math.geometry.Transform3d;
import edu.wpi.first.math.geometry.Translation2d;
import edu.wpi.first.math.geometry.Translation3d;
import edu.wpi.first.math.kinematics.SwerveDriveKinematics;
import edu.wpi.first.math.util.Units;

/**
 * The Constants class provides a convenient place for teams to hold robot-wide
 * numerical or boolean
 * constants. This class should not be used for any other purpose. All constants
 * should be declared
 * globally (i.e. public static). Do not put anything functional in this class.
 *
 * <p>
 * It is advised to statically import this class (or one of its inner classes)
 * wherever the
 * constants are needed, to reduce verbosity.
 */
public final class Constants {
  public static final class UTBIntakerConstants {
    // Constants for the under the bumper intaker
    public static final int kIntakeMotor1CANId = 13;
    public static final int kIntakeMotor2CANId = 14;

    public static final double kIntakeMotorSpeed = 0.8;
    public static final double kReverseMotorSpeed = -0.8;
  }

  public static final class FeederConstants {
    // Constants for the feeder that sits between the intake and shooter
    public static final int kFeederMotorCANId = 10;

    public static final int kBeamBreakDIOId = 1;

    public static final double kIntakeSpeed = 0.9;
    public static final double kReverseSpeed = -0.9;
    public static final double kShootSpeed = 1;

    public static final double kBeamBreakDeay = 0.05;
  }

  public static final class PivotConstants {
    public static final int kLeftPivotMotorCANId = 9;
    public static final int kRightPivotMotorCANId = 15;

    public static final double kPivotGearRatio = 1.0 / 250; // 250 to 1 from motor to pivot
    public static final double kPivotSpeed = 0.5;

    // Pivot range is 0-60
    public static final double kGlobalMin = 0;
    public static final double kGlobalMax = 40;

    // Shooting is from the entire range
    public static final double kSpeakerMin = kGlobalMin;
    public static final double kSpeakerMax = kGlobalMax;

    // Speaker positions
    // TODO: Finalize positions
    public static final double kSubwooferPos = 23; // left (good)
    public static final double kSubwooferSidePos = 23; // start button (good)
    public static final double kPodiumPos = 12; // up (good)
    public static final double kIntakePos = 11; // down (good)
    public static final double kAmpPos = 65;

    // Distance before pivot is considered ready
    public static final double kPositionDeadzone = 2.0;

    public static final class PivotPID {
      public static final double kP = 0.16;
      public static final double kI = 1e-4;
      public static final double kD = 0.0055;
      public static final double kIz = 0;
      public static final double kFF = 0;
      public static final double kMaxOutput = 1;
      public static final double kMinOutput = -1;
    }
  }

  public static final class ShooterConstants {
    // Constants for shooter
    public static final int kRightShooterMotorCANId = 11;
    public static final int kLeftShooterMotorCANId = 12;

    // Shooting speed 0-1
    public static final double kShootSpeed = 1;
<<<<<<< HEAD

    // Maximum shooting time in seconds
    public static final double kMaxShootTime = 3;
    // Delay time to keep shooting after beam break (in seconds)
    public static final double kBeamBreakEndLag = 0.5;
=======
    // Shooting speed for subwoofer side
    public static final double kSubwooferSideShootSpeed = 1;
    
    // shooting time in seconds
    public static final double kShootTime = 3;

    // delay time to keep shooting after beam break (in seconds)
    public static final double kShootEndLag = 0.5;

    // Shooter bottom multiplier
    public static final double kBottomSpeed = .8;
>>>>>>> e43a74b9
  }

  public static final class DriveConstants {
    // Driving Parameters - Note that these are not the maximum capable speeds of
    // the robot, rather the allowed maximum speeds
    public static double kMaxSpeedMetersPerSecond = 4.8 * 1.3;// speeds
    public static final double kMaxAngularSpeed = 2 * Math.PI; // radians per second

    public static final double kAutoAimMaxAngularSpeed = Units.radiansToDegrees(540.00);
    public static final double kAutoAimMaxAngularAccel = Units.radiansToDegrees(720.00);

    public static final double kDirectionSlewRate = 1.2; // radians per second
    public static final double kMagnitudeSlewRate = 1.8; // percent per second (1 = 100%)
    public static final double kRotationalSlewRate = 2.0; // percent per second (1 = 100%)

    // Chassis configuration (24x24)
    public static final double kTrackWidth = Units.inchesToMeters(22);
    // Distance between centers of right and left wheels on robot (24*24)
    public static final double kWheelBase = Units.inchesToMeters(22);
    // Distance from center to furthest wheel (*diagonal*)
    public static final double kCenterToWheel = Units.inchesToMeters(Math.sqrt(121 + 121)); // 11^2 + 11^2 PT
    // Distance between front and back wheels on robot
    public static final SwerveDriveKinematics kDriveKinematics = new SwerveDriveKinematics(
        new Translation2d(kWheelBase / 2, kTrackWidth / 2),
        new Translation2d(kWheelBase / 2, -kTrackWidth / 2),
        new Translation2d(-kWheelBase / 2, kTrackWidth / 2),
        new Translation2d(-kWheelBase / 2, -kTrackWidth / 2));

    public static final double kDiagonalMeters = Units.inchesToMeters(33.941);

    // Angular offsets of the modules relative to the chassis in radians
    public static final double kFrontLeftChassisAngularOffset = -Math.PI / 2;
    public static final double kFrontRightChassisAngularOffset = 0;
    public static final double kBackLeftChassisAngularOffset = Math.PI;
    public static final double kBackRightChassisAngularOffset = Math.PI / 2;

    public static final int kFrontLeftDrivingCanId = 1;
    public static final int kFrontRightDrivingCanId = 2;
    public static final int kRearLeftDrivingCanId = 3;
    public static final int kRearRightDrivingCanId = 4;

    public static final int kFrontLeftTurningCanId = 5;
    public static final int kRearLeftTurningCanId = 7;
    public static final int kFrontRightTurningCanId = 6;
    public static final int kRearRightTurningCanId = 8;

    public static final boolean kGyroReversed = true;
    public static final double kGyroAdjustment = 0.0;

    public static final PIDConstants kTranslationPID = new PIDConstants(5, 0); // Translation PID constants
    public static final PIDConstants kRotationPID = new PIDConstants(5, 0, 0); // Rotation PID constants
  }

  public static final class ModuleConstants {
    // The MAXSwerve module can be configured with one of three pinion gears: 12T,
    // 13T, or 14T.
    // This changes the drive speed of the module (a pinion gear with more teeth
    // will result in a
    // robot that drives faster).
    public static final int kDrivingMotorPinionTeeth = 16;

    // Invert the turning encoder, since the output shaft rotates in the opposite
    // direction of
    // the steering motor in the MAXSwerve Module.
    public static final boolean kTurningEncoderInverted = true;

    // Calculations required for driving motor conversion factors and feed forward
    public static final double kDrivingMotorFreeSpeedRps = NeoMotorConstants.kFreeSpeedRpm / 60;
    public static final double kWheelDiameterMeters = 0.0762;
    public static final double kWheelCircumferenceMeters = kWheelDiameterMeters * Math.PI;
    // 45 teeth on the wheel's bevel gear, 22 teeth on the first-stage spur gear, 15
    // teeth on the bevel pinion
    public static final double kDrivingMotorReduction = (45.0 * 22) / (kDrivingMotorPinionTeeth * 15);
    public static final double kDriveWheelFreeSpeedMps = (kDrivingMotorFreeSpeedRps * kWheelCircumferenceMeters)
        / kDrivingMotorReduction;

    public static final double kDrivingEncoderPositionFactor = (kWheelDiameterMeters * Math.PI)
        / kDrivingMotorReduction; // meters
    public static final double kDrivingEncoderVelocityFactor = ((kWheelDiameterMeters * Math.PI)
        / kDrivingMotorReduction) / 60.0; // meters per second

    public static final double kTurningEncoderPositionFactor = (2 * Math.PI); // radians
    public static final double kTurningEncoderVelocityFactor = (2 * Math.PI) / 60.0; // radians per second

    public static final double kTurningEncoderPositionPIDMinInput = 0; // radians
    public static final double kTurningEncoderPositionPIDMaxInput = kTurningEncoderPositionFactor; // radians

    public static final double kDrivingP = 0.04;
    public static final double kDrivingI = 0;
    public static final double kDrivingD = 0;
    public static final double kDrivingFF = 1 / kDriveWheelFreeSpeedMps;
    public static final double kDrivingMinOutput = -1;
    public static final double kDrivingMaxOutput = 1;

    public static final double kTurningP = 1;
    public static final double kTurningI = 0;
    public static final double kTurningD = 0;
    public static final double kTurningFF = 0;
    public static final double kTurningMinOutput = -1;
    public static final double kTurningMaxOutput = 1;

    public static final IdleMode kDrivingMotorIdleMode = IdleMode.kBrake;
    public static final IdleMode kTurningMotorIdleMode = IdleMode.kBrake;

    public static final int kDrivingMotorCurrentLimit = 60; // amps
    public static final int kTurningMotorCurrentLimit = 20; // amps
  }

  public static final class OIConstants {
    public static final int kDriverControllerPort = 0;
    public static final int kAttatchmentsControllerPort = 1;
    public static final double kDriveDeadband = 0.05;
  }

  public static final class AutoConstants {
    // PathFlowerConfig for PathPlanner's AutoBuilder
    public static final HolonomicPathFollowerConfig AutoPathFollowerConfig = new HolonomicPathFollowerConfig(
        new PIDConstants(5, 0, 0), // Translation PID constants
        new PIDConstants(5, 0, 0), // Rotation PID constants
        3.0, // Max module speed, in m/s
        DriveConstants.kCenterToWheel, // Drive base radius in meters. Distance from robot center to furthest module.
        new ReplanningConfig() // Default path replanning config. See the API for the options here
    );
  }

  public static final class NeoMotorConstants {
    public static final double kFreeSpeedRpm = 5676;
  }

  public static final class VisionConstants {
    // The layout of the apriltags for pose estimation
    public static final AprilTagFieldLayout aprilTagLayout = AprilTagFields.k2024Crescendo.loadAprilTagLayoutField();

    public static final PhotonCamera rearCam = new PhotonCamera("BW3");
    // Camera is backward and rotated 22 degrees up
    public static final Transform3d rearCamOffset = new Transform3d(
        new Translation3d(Units.inchesToMeters(-6.5), Units.inchesToMeters(8.25), -Units.inchesToMeters(-11)),
        new Rotation3d(0, Units.degreesToRadians(-22), Math.PI));
    public static final PhotonPoseEstimator rearCamPoseEstimator = new PhotonPoseEstimator(aprilTagLayout,
        PoseStrategy.MULTI_TAG_PNP_ON_COPROCESSOR, rearCam, rearCamOffset);
  }

  public static final class TargetConstants {
    // Apriltag #7
    public static final Translation2d kBlueSpeakerTarget = new Translation2d(-0.04, 5.55);
    // Apriltag #4
    public static final Translation2d kRedSpeakerTarget = new Translation2d(16.58, 5.55);

    // Apriltag #6
    public static final Translation2d kBlueAmpTarget = new Translation2d(1.84, 8.20);
    // Apriltag #5
    public static final Translation2d kRedAmpTarget = new Translation2d(14.70, 8.20);

    public enum AimingTarget {
      kSpeaker(kBlueSpeakerTarget, kRedSpeakerTarget),
      kAmp(kBlueAmpTarget, kRedAmpTarget);

      Translation2d blue, red;

      AimingTarget(Translation2d blue, Translation2d red) {
        this.blue = blue;
        this.red = red;
      };
    }
  }
}<|MERGE_RESOLUTION|>--- conflicted
+++ resolved
@@ -101,25 +101,17 @@
 
     // Shooting speed 0-1
     public static final double kShootSpeed = 1;
-<<<<<<< HEAD
-
+
+    // Shooting speed for subwoofer side
+    public static final double kSubwooferSideShootSpeed = 1;
+    
     // Maximum shooting time in seconds
     public static final double kMaxShootTime = 3;
     // Delay time to keep shooting after beam break (in seconds)
     public static final double kBeamBreakEndLag = 0.5;
-=======
-    // Shooting speed for subwoofer side
-    public static final double kSubwooferSideShootSpeed = 1;
-    
-    // shooting time in seconds
-    public static final double kShootTime = 3;
-
-    // delay time to keep shooting after beam break (in seconds)
-    public static final double kShootEndLag = 0.5;
 
     // Shooter bottom multiplier
     public static final double kBottomSpeed = .8;
->>>>>>> e43a74b9
   }
 
   public static final class DriveConstants {
