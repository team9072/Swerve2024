--- conflicted
+++ resolved
@@ -108,10 +108,6 @@
      * m_rearRight.m_drivingPIDController.setReference(rot,
      * CANSparkMax.ControlType.kPosition);
      */
-<<<<<<< HEAD
-=======
-
->>>>>>> 9ef228c7
   }
 
   @Override
@@ -190,13 +186,6 @@
    */
   public void drive(double xSpeed, double ySpeed, double rot, boolean fieldRelative, boolean rateLimit, boolean isAuto) {
     // Lock wheels when not moving
-<<<<<<< HEAD
-    /*if (xSpeed == 0 && ySpeed == 0 && rot == 0) {
-      DriverStation.reportWarning("No movement, locked wheels", false);
-      setX();
-      return;
-    }*/
-=======
     /*
      * if (xSpeed == 0 && ySpeed == 0 && rot == 0) {
      * DriverStation.reportWarning("No movement, locked wheels", false);
@@ -205,7 +194,6 @@
      * }
      */
 
->>>>>>> 9ef228c7
     double xSpeedCommanded;
     double ySpeedCommanded;
     if (rateLimit) {
@@ -291,10 +279,6 @@
    * 
    * @param speeds The robot relative ChasisSpeeds
    */
-<<<<<<< HEAD
-  public void driveRobotRelative(ChassisSpeeds speeds){
-    this.drive(-speeds.vxMetersPerSecond,speeds.vyMetersPerSecond,speeds.omegaRadiansPerSecond,false,false);
-=======
   public void driveRobotRelative(ChassisSpeeds speeds) {
     this.drive(speeds.vxMetersPerSecond, speeds.vyMetersPerSecond, speeds.omegaRadiansPerSecond, false, false, true);
   }
@@ -312,7 +296,6 @@
   public ChassisSpeeds getFieldRelativeSpeeds() {
     var states = getModuleStates();
     return ChassisSpeeds.fromFieldRelativeSpeeds(DriveConstants.kDriveKinematics.toChassisSpeeds(states), Rotation2d.fromDegrees(m_gyro.getAngle()));
->>>>>>> 9ef228c7
   }
   /**
    * Get the robot's current speed relative to the robot
