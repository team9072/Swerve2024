package frc.robot.subsystems.attachment;

import com.revrobotics.CANSparkBase.IdleMode;
import com.revrobotics.CANSparkLowLevel.MotorType;
import com.revrobotics.CANSparkMax;
import com.revrobotics.RelativeEncoder;
import com.revrobotics.SparkPIDController;

import edu.wpi.first.wpilibj.smartdashboard.SmartDashboard;
import edu.wpi.first.wpilibj2.command.SubsystemBase;
import frc.robot.Constants.PivotConstants;

public class PivotSubsystem extends SubsystemBase {
    public enum PivotPosition {
        kIntakePosition(PivotConstants.kIntakePos, PivotConstants.kIntakePos),
        kSpeakerPosition(PivotConstants.kSpeakerMin, PivotConstants.kSpeakerMax),
        kAmpPosition(PivotConstants.kAmpPos, PivotConstants.kAmpPos);

        public double lowLimit, highLimit;

        PivotPosition(double low, double high) {
            lowLimit = Math.max(PivotConstants.kGlobalMin, low);
            highLimit = Math.min(PivotConstants.kGlobalMax, high);
        }
    }

    private final CANSparkMax m_leftPivotMotor;
    private final SparkPIDController m_pivotPID;
    private final RelativeEncoder m_pivotEncoder;

<<<<<<< HEAD
    private PivotPosition m_position = PivotPosition.kIntakePosition;
    private double m_setpoint = 0;

    public PivotSubsystem() {
        m_pivotMotor = new CANSparkMax(PivotConstants.kLeftPivotMotorCANId, MotorType.kBrushless);
=======
    private PivotPosition m_pivotPosition = PivotPosition.kSpeakerPosition;
    private double m_pivotSetpoint = 0;

    public PivotSubsystem() {
        m_leftPivotMotor = new CANSparkMax(PivotConstants.kLeftPivotMotorCANId, MotorType.kBrushless);
>>>>>>> e3ab5748

        m_leftPivotMotor.restoreFactoryDefaults();
        m_leftPivotMotor.setIdleMode(IdleMode.kBrake);

        m_pivotPID = m_leftPivotMotor.getPIDController();

        // set false to not pop off chain by going wrong way
        m_pivotPID.setPositionPIDWrappingEnabled(false);

        m_pivotEncoder = m_leftPivotMotor.getEncoder();
        m_pivotPID.setFeedbackDevice(m_pivotEncoder);

        // set pivot PID coefficients
        m_pivotPID.setP(PivotConstants.PivotPID.kP);
        m_pivotPID.setI(PivotConstants.PivotPID.kI);
        m_pivotPID.setD(PivotConstants.PivotPID.kD);
        m_pivotPID.setIZone(PivotConstants.PivotPID.kIz);
        m_pivotPID.setFF(PivotConstants.PivotPID.kFF);
        m_pivotPID.setOutputRange(PivotConstants.PivotPID.kMinOutput, PivotConstants.PivotPID.kMaxOutput);
    }

    @Override
    public void periodic() {
        m_pivotPID.setReference(m_setpoint, CANSparkMax.ControlType.kPosition);

        SmartDashboard.putNumber("pivot setpoint", m_setpoint);
        SmartDashboard.putNumber("pivot position", m_pivotEncoder.getPosition());
    }

    /**
     * Set the general mode of the shooter.
     * This specifies the available ranges for the pivot.
     * @param pos The new general position for the shooter
     */
    public void setPosition(PivotPosition pos) {
        m_position = pos;
        setPrecisePosition(m_setpoint);
    }

    public PivotPosition getPosition() {
        return m_position;
    }

    public boolean isPivotReady() {
        return Math.abs(m_setpoint - m_pivotEncoder.getPosition()) > PivotConstants.kPositionDeadzone;
    }

    /**
     * Set the specific setpoint for the feeder
     * 
     * @param setpoint the new setpoint for the shooter
     */
    public void setPrecisePosition(double setpoint) {
        if (Double.isNaN(setpoint)) {
            System.out.println("Got NAN pivot setpoint");
            return;
        }

        m_setpoint = Math.max(m_position.lowLimit, Math.min(setpoint, m_position.highLimit));
    }

    public double getPrecisePosition() {
        return m_pivotSetpoint;
    }

    public boolean isPivotReady() {
        return Math.abs(m_pivotSetpoint - m_pivotEncoder.getPosition()) < PivotConstants.kPositionDeadzone;
    }
}<|MERGE_RESOLUTION|>--- conflicted
+++ resolved
@@ -28,19 +28,11 @@
     private final SparkPIDController m_pivotPID;
     private final RelativeEncoder m_pivotEncoder;
 
-<<<<<<< HEAD
     private PivotPosition m_position = PivotPosition.kIntakePosition;
-    private double m_setpoint = 0;
-
-    public PivotSubsystem() {
-        m_pivotMotor = new CANSparkMax(PivotConstants.kLeftPivotMotorCANId, MotorType.kBrushless);
-=======
-    private PivotPosition m_pivotPosition = PivotPosition.kSpeakerPosition;
-    private double m_pivotSetpoint = 0;
+    private double m_setpoint = PivotConstants.kIntakePos;
 
     public PivotSubsystem() {
         m_leftPivotMotor = new CANSparkMax(PivotConstants.kLeftPivotMotorCANId, MotorType.kBrushless);
->>>>>>> e3ab5748
 
         m_leftPivotMotor.restoreFactoryDefaults();
         m_leftPivotMotor.setIdleMode(IdleMode.kBrake);
@@ -84,10 +76,6 @@
         return m_position;
     }
 
-    public boolean isPivotReady() {
-        return Math.abs(m_setpoint - m_pivotEncoder.getPosition()) > PivotConstants.kPositionDeadzone;
-    }
-
     /**
      * Set the specific setpoint for the feeder
      * 
@@ -103,10 +91,10 @@
     }
 
     public double getPrecisePosition() {
-        return m_pivotSetpoint;
+        return m_setpoint;
     }
 
     public boolean isPivotReady() {
-        return Math.abs(m_pivotSetpoint - m_pivotEncoder.getPosition()) < PivotConstants.kPositionDeadzone;
+        return Math.abs(m_setpoint - m_pivotEncoder.getPosition()) < PivotConstants.kPositionDeadzone;
     }
 }