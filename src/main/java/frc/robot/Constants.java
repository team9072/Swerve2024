// Copyright (c) FIRST and other WPILib contributors.
// Open Source Software; you can modify and/or share it under the terms of
// the WPILib BSD license file in the root directory of this project.

package frc.robot;

import org.photonvision.PhotonCamera;
import org.photonvision.PhotonPoseEstimator;
import org.photonvision.PhotonPoseEstimator.PoseStrategy;

import com.pathplanner.lib.util.HolonomicPathFollowerConfig;
import com.pathplanner.lib.util.PIDConstants;
import com.pathplanner.lib.util.ReplanningConfig;
import com.revrobotics.CANSparkBase.IdleMode;

import edu.wpi.first.apriltag.AprilTagFieldLayout;
import edu.wpi.first.apriltag.AprilTagFields;
import edu.wpi.first.math.geometry.Rotation3d;
import edu.wpi.first.math.geometry.Transform3d;
import edu.wpi.first.math.geometry.Translation2d;
import edu.wpi.first.math.geometry.Translation3d;
import edu.wpi.first.math.kinematics.SwerveDriveKinematics;
import edu.wpi.first.math.util.Units;

/**
 * The Constants class provides a convenient place for teams to hold robot-wide
 * numerical or boolean
 * constants. This class should not be used for any other purpose. All constants
 * should be declared
 * globally (i.e. public static). Do not put anything functional in this class.
 *
 * <p>
 * It is advised to statically import this class (or one of its inner classes)
 * wherever the
 * constants are needed, to reduce verbosity.
 */
public final class Constants {
  public static final class UTBIntakerConstants {
    // Constants for the under the bumper intaker
    // TODO: propper speeds
    public static final int kIntakeMotor1CANId = 13;
    public static final int kIntakeMotor2CANId = 14;

    //TODO: Bad freakin code dont change constants
    public static double kIntakeMotorSpeed = 0.8;
    public static double kReverseMotorSpeed = -0.8;
  }

  public static final class FeederConstants {
    // Constants for the feeder that sits between the intake and shooter
    // TODO: propper speeds
    public static final int kFeederMotorCANId = 10;

    public static final int kBeamBreakDIOId = 0;

    //TODO: Bad freakin code dont change constants
    public static double kIntakeSpeed = 1;
    public static double kReverseSpeed = -1;
    public static final double kShootSpeed = 0.5;
  }

  public static final class ShooterConstants {
    // Constants for shooter
    // TODO: propper speeds
    public static final int kShooterMotor1CANId = 11;
    public static final int kShooterMotor2CANId = 12;

<<<<<<< HEAD
    public static final double kShootSpeed = 1;
=======
    public static final double kShootSpeed = 0.5;
>>>>>>> 36dbb070
    // shooting time in seconds
    public static final double kShootTime = 3;
  }

  public static final class DriveConstants {
    // Driving Parameters - Note that these are not the maximum capable speeds of
    // the robot, rather the allowed maximum speeds
    public static double kMaxSpeedMetersPerSecond = 4.8 * 1.3;// speeds
    public static final double kMaxAngularSpeed = 2 * Math.PI; // radians per second

    public static final double kDirectionSlewRate = 1.2; // radians per second
    public static final double kMagnitudeSlewRate = 1.8; // percent per second (1 = 100%)
    public static final double kRotationalSlewRate = 2.0; // percent per second (1 = 100%)

    // Chassis configuration (24x24)
    public static final double kTrackWidth = Units.inchesToMeters(24);
    // Distance between centers of right and left wheels on robot (24*24)
    public static final double kWheelBase = Units.inchesToMeters(24);
    // Distance from center to furthest wheel (*diagonal*)
    public static final double kCenterToWheel = Units.inchesToMeters(Math.sqrt(144 + 144)); // 12^2 + 12^2 PT
    // Distance between front and back wheels on robot
    public static final SwerveDriveKinematics kDriveKinematics = new SwerveDriveKinematics(
        new Translation2d(kWheelBase / 2, kTrackWidth / 2),
        new Translation2d(kWheelBase / 2, -kTrackWidth / 2),
        new Translation2d(-kWheelBase / 2, kTrackWidth / 2), 
        new Translation2d(-kWheelBase / 2, -kTrackWidth / 2));

    public static final double kDiagonalMeters = Units.inchesToMeters(33.941);

    // Angular offsets of the modules relative to the chassis in radians
    public static final double kFrontLeftChassisAngularOffset = -Math.PI / 2;
    public static final double kFrontRightChassisAngularOffset = 0;
    public static final double kBackLeftChassisAngularOffset = Math.PI;
    public static final double kBackRightChassisAngularOffset = Math.PI / 2;
    
    public static final int kFrontLeftDrivingCanId = 1;
    public static final int kFrontRightDrivingCanId = 2;
    public static final int kRearLeftDrivingCanId = 3;
    public static final int kRearRightDrivingCanId = 4;

    public static final int kFrontLeftTurningCanId = 5;
    public static final int kRearLeftTurningCanId =7;
    public static final int kFrontRightTurningCanId = 6;
    public static final int kRearRightTurningCanId = 8;

    public static final boolean kGyroReversed = true;
    public static final double kGyroAdjustment = 0.0;
  }

  public static final class ModuleConstants {
    // The MAXSwerve module can be configured with one of three pinion gears: 12T, 13T, or 14T.
    // This changes the drive speed of the module (a pinion gear with more teeth will result in a
    // robot that drives faster).
    public static final int kDrivingMotorPinionTeeth = 16;

    // Invert the turning encoder, since the output shaft rotates in the opposite direction of
    // the steering motor in the MAXSwerve Module.
    public static final boolean kTurningEncoderInverted = true;

    // Calculations required for driving motor conversion factors and feed forward
    public static final double kDrivingMotorFreeSpeedRps = NeoMotorConstants.kFreeSpeedRpm / 60;
    public static final double kWheelDiameterMeters = 0.0762;
    public static final double kWheelCircumferenceMeters = kWheelDiameterMeters * Math.PI;
    // 45 teeth on the wheel's bevel gear, 22 teeth on the first-stage spur gear, 15 teeth on the bevel pinion
    public static final double kDrivingMotorReduction = (45.0 * 22) / (kDrivingMotorPinionTeeth * 15);
    public static final double kDriveWheelFreeSpeedRps = (kDrivingMotorFreeSpeedRps * kWheelCircumferenceMeters)
        / kDrivingMotorReduction;

    public static final double kDrivingEncoderPositionFactor = (kWheelDiameterMeters * Math.PI)
        / kDrivingMotorReduction; // meters
    public static final double kDrivingEncoderVelocityFactor = ((kWheelDiameterMeters * Math.PI)
        / kDrivingMotorReduction) / 60.0; // meters per second

    public static final double kTurningEncoderPositionFactor = (2 * Math.PI); // radians
    public static final double kTurningEncoderVelocityFactor = (2 * Math.PI) / 60.0; // radians per second

    public static final double kTurningEncoderPositionPIDMinInput = 0; // radians
    public static final double kTurningEncoderPositionPIDMaxInput = kTurningEncoderPositionFactor; // radians

    public static final double kDrivingP = 0.04;
    public static final double kDrivingI = 0;
    public static final double kDrivingD = 0;
    public static final double kDrivingFF = 1 / kDriveWheelFreeSpeedRps;
    public static final double kDrivingMinOutput = -1;
    public static final double kDrivingMaxOutput = 1;

    public static final double kTurningP = 1;
    public static final double kTurningI = 0;
    public static final double kTurningD = 0;
    public static final double kTurningFF = 0;
    public static final double kTurningMinOutput = -1;
    public static final double kTurningMaxOutput = 1;

    public static final IdleMode kDrivingMotorIdleMode = IdleMode.kBrake;
    public static final IdleMode kTurningMotorIdleMode = IdleMode.kBrake;

    public static final int kDrivingMotorCurrentLimit = 60; // amps
    public static final int kTurningMotorCurrentLimit = 20; // amps
  }

  public static final class OIConstants {
    public static final int kDriverControllerPort = 0;
    public static final int kAttatchmentsControllerPort = 1;
    public static final double kDriveDeadband = 0.05;
  }

  public static final class AutoConstants {
    // PathFlowerConfig for PathPlanner's AutoBuilder
    public static final HolonomicPathFollowerConfig AutoPathFollowerConfig =
    new HolonomicPathFollowerConfig(
      new PIDConstants(5, 0, 0), // Translation PID constants
      new PIDConstants(5, 0, 0), // Rotation PID constants
      3.0, // Max module speed, in m/s
      DriveConstants.kCenterToWheel, // Drive base radius in meters. Distance from robot center to furthest module.
      new ReplanningConfig() // Default path replanning config. See the API for the options here
    );
  }

  public static final class NeoMotorConstants {
    public static final double kFreeSpeedRpm = 5676;
  }

  public static final class VisionConstants {
    // The layout of the apriltags for pose estimation
    public static final AprilTagFieldLayout aprilTagLayout = AprilTagFields.k2024Crescendo.loadAprilTagLayoutField();

    //public static final PhotonCamera frontCam = new PhotonCamera("BW3 (1)");
    // Camera is backward and rotated 30 degrees up
    public static final Transform3d frontCamOffset = new Transform3d(new Translation3d(-0.273, 0, 0.2032), new Rotation3d(0, -Units.degreesToRadians(30), Math.PI));
    //public static final PhotonPoseEstimator frontCamPoseEstimator = new PhotonPoseEstimator(aprilTagLayout, PoseStrategy.MULTI_TAG_PNP_ON_COPROCESSOR, frontCam, frontCamOffset);
  }
}<|MERGE_RESOLUTION|>--- conflicted
+++ resolved
@@ -41,9 +41,8 @@
     public static final int kIntakeMotor1CANId = 13;
     public static final int kIntakeMotor2CANId = 14;
 
-    //TODO: Bad freakin code dont change constants
-    public static double kIntakeMotorSpeed = 0.8;
-    public static double kReverseMotorSpeed = -0.8;
+    public static final double kIntakeMotorSpeed = 0.8;
+    public static final double kReverseMotorSpeed = -0.8;
   }
 
   public static final class FeederConstants {
@@ -53,9 +52,8 @@
 
     public static final int kBeamBreakDIOId = 0;
 
-    //TODO: Bad freakin code dont change constants
-    public static double kIntakeSpeed = 1;
-    public static double kReverseSpeed = -1;
+    public static final double kIntakeSpeed = 1;
+    public static final double kReverseSpeed = -1;
     public static final double kShootSpeed = 0.5;
   }
 
@@ -65,11 +63,7 @@
     public static final int kShooterMotor1CANId = 11;
     public static final int kShooterMotor2CANId = 12;
 
-<<<<<<< HEAD
     public static final double kShootSpeed = 1;
-=======
-    public static final double kShootSpeed = 0.5;
->>>>>>> 36dbb070
     // shooting time in seconds
     public static final double kShootTime = 3;
   }
