package frc.robot.subsystems.attachment;

import com.revrobotics.CANSparkBase.IdleMode;
import com.revrobotics.CANSparkLowLevel.MotorType;
import com.revrobotics.AbsoluteEncoder;
import com.revrobotics.CANSparkMax;
import com.revrobotics.SparkPIDController;

import edu.wpi.first.wpilibj.smartdashboard.SmartDashboard;
import edu.wpi.first.wpilibj2.command.SubsystemBase;
import frc.robot.Constants.PivotConstants;

public class PivotSubsystem extends SubsystemBase {
    public enum PivotPosition {
        kIntakePosition(PivotConstants.kIntakePos, PivotConstants.kIntakePos),
        kSpeakerPosition(PivotConstants.kSpeakerMin, PivotConstants.kSpeakerMax),
        kAmpPosition(PivotConstants.kAmpPos, PivotConstants.kAmpPos),
        kPodiumPosition(PivotConstants.kPodiumPos, PivotConstants.kPodiumPos),
        kSubwooferPosition(PivotConstants.kSubwooferPos, PivotConstants.kSubwooferPos),
        kSubwooferSidePosition(PivotConstants.kSubwooferSidePos, PivotConstants.kSubwooferSidePos);

        public double lowLimit, highLimit;

        PivotPosition(double low, double high) {
            lowLimit = Math.max(PivotConstants.kGlobalMin, low);
            highLimit = Math.min(PivotConstants.kGlobalMax, high);
        }
    }

    private final CANSparkMax m_leftPivotMotor;
    private final SparkPIDController m_pivotPID;
    private final AbsoluteEncoder m_pivotEncoder;

<<<<<<< HEAD
    private PivotPosition m_position = PivotPosition.kIntakePosition;
    private double m_setpoint = PivotConstants.kIntakePos;
=======
    private PivotPosition m_pivotPosition = PivotPosition.kIntakePosition;
    private double m_pivotSetpoint = PivotConstants.kIntakePos;
>>>>>>> e43a74b9

    public PivotSubsystem() {
        m_leftPivotMotor = new CANSparkMax(PivotConstants.kLeftPivotMotorCANId, MotorType.kBrushless);

        m_leftPivotMotor.restoreFactoryDefaults();
        m_leftPivotMotor.setIdleMode(IdleMode.kBrake);

        m_pivotPID = m_leftPivotMotor.getPIDController();

        m_pivotEncoder = m_leftPivotMotor.getAbsoluteEncoder();
        m_pivotEncoder.setPositionConversionFactor(125);
        m_pivotEncoder.setVelocityConversionFactor(125);
        System.out.print("POSITION: ");
        System.out.println(m_pivotEncoder.getPosition());
        m_pivotPID.setFeedbackDevice(m_pivotEncoder);

        m_pivotPID.setPositionPIDWrappingMaxInput(125);
        m_pivotPID.setPositionPIDWrappingMinInput(0);
        m_pivotPID.setPositionPIDWrappingEnabled(true);

        // set pivot PID coefficients
        m_pivotPID.setP(PivotConstants.PivotPID.kP);
        m_pivotPID.setI(PivotConstants.PivotPID.kI);
        m_pivotPID.setD(PivotConstants.PivotPID.kD);
        m_pivotPID.setIZone(PivotConstants.PivotPID.kIz);
        m_pivotPID.setFF(PivotConstants.PivotPID.kFF);
        m_pivotPID.setOutputRange(PivotConstants.PivotPID.kMinOutput, PivotConstants.PivotPID.kMaxOutput);
    }

    @Override
    public void periodic() {
        m_pivotPID.setReference(m_setpoint, CANSparkMax.ControlType.kPosition);

        SmartDashboard.putNumber("pivot setpoint", m_setpoint);
        SmartDashboard.putNumber("pivot position", m_pivotEncoder.getPosition());
    }

    /**
     * Set the general mode of the shooter.
     * This specifies the available ranges for the pivot.
     * @param pos The new general position for the shooter
     */
    public void setPosition(PivotPosition pos) {
        m_position = pos;
        setPrecisePosition(m_setpoint);
    }

    public PivotPosition getPosition() {
        return m_position;
    }

    public PivotPosition getPosition() {
        return m_pivotPosition;
    }

    public double getSetpoint() {
        return m_pivotSetpoint;
    }

    /**
     * Set the specific setpoint for the feeder
     * 
     * @param setpoint the new setpoint for the shooter
     */
    public void setPrecisePosition(double setpoint) {
        if (Double.isNaN(setpoint)) {
            System.out.println("Got NAN pivot setpoint");
            return;
        }

        m_setpoint = Math.max(m_position.lowLimit, Math.min(setpoint, m_position.highLimit));
    }

    public double getPrecisePosition() {
        return m_setpoint;
    }

    public boolean isPivotReady() {
        //TODO: Check pivot position
        //return Math.abs(m_setpoint - m_pivotEncoder.getPosition()) < PivotConstants.kPositionDeadzone;
        return true;
    }
}<|MERGE_RESOLUTION|>--- conflicted
+++ resolved
@@ -31,13 +31,8 @@
     private final SparkPIDController m_pivotPID;
     private final AbsoluteEncoder m_pivotEncoder;
 
-<<<<<<< HEAD
     private PivotPosition m_position = PivotPosition.kIntakePosition;
     private double m_setpoint = PivotConstants.kIntakePos;
-=======
-    private PivotPosition m_pivotPosition = PivotPosition.kIntakePosition;
-    private double m_pivotSetpoint = PivotConstants.kIntakePos;
->>>>>>> e43a74b9
 
     public PivotSubsystem() {
         m_leftPivotMotor = new CANSparkMax(PivotConstants.kLeftPivotMotorCANId, MotorType.kBrushless);
@@ -85,16 +80,12 @@
         setPrecisePosition(m_setpoint);
     }
 
-    public PivotPosition getPosition() {
-        return m_position;
+    public double getSetpoint() {
+        return m_setpoint;
     }
 
     public PivotPosition getPosition() {
-        return m_pivotPosition;
-    }
-
-    public double getSetpoint() {
-        return m_pivotSetpoint;
+        return m_position;
     }
 
     /**
